--- conflicted
+++ resolved
@@ -52,25 +52,6 @@
 	};
 }
 
-<<<<<<< HEAD
-/**
- * Read SQLCMD variables from xmlDoc and return them
- * @param xmlDoc xml doc to read SQLCMD variables from. Format must be the same that sqlproj and publish profiles use
- */
-export function readSqlCmdVariables(xmlDoc: any): Record<string, string> {
-	let sqlCmdVariables: Record<string, string> = {};
-	for (let i = 0; i < xmlDoc.documentElement.getElementsByTagName(constants.SqlCmdVariable)?.length; i++) {
-		const sqlCmdVar = xmlDoc.documentElement.getElementsByTagName(constants.SqlCmdVariable)[i];
-		const varName = sqlCmdVar.getAttribute(constants.Include);
-
-		const varValue = sqlCmdVar.getElementsByTagName(constants.DefaultValue)[0].childNodes[0].nodeValue;
-		sqlCmdVariables[varName] = varValue;
-	}
-
-	return sqlCmdVariables;
-}
-=======
->>>>>>> 0a3d1090
 
 async function readConnectionString(xmlDoc: any): Promise<{ connectionId: string, connectionString: string }> {
 	let targetConnectionString: string = '';
