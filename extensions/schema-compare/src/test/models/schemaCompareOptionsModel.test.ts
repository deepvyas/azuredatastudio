/*---------------------------------------------------------------------------------------------
 *  Copyright (c) Microsoft Corporation. All rights reserved.
 *  Licensed under the Source EULA. See License.txt in the project root for license information.
 *--------------------------------------------------------------------------------------------*/

import * as should from 'should';
<<<<<<< HEAD
import * as mssql from '../../../../mssql/src/mssql';
import * as testUtils from '../testUtils';
=======
import * as mssql from 'mssql';
>>>>>>> 72a43854
import { SchemaCompareOptionsModel } from '../../models/schemaCompareOptionsModel';

describe('Schema Compare Options Model', () => {
	it('Should create model and set options successfully', function (): void {
		const model = new SchemaCompareOptionsModel(testUtils.getDeploymentOptions());
		should.notEqual(model.getOptionsData(), undefined, 'Options shouldn\'t be undefined');
		should.notEqual(model.getObjectsData(), undefined, 'Objects shouldn\'t be undefined');

		should.doesNotThrow(() => model.setDeploymentOptions());
		should.doesNotThrow(() => model.setObjectTypeOptions());

		should(model.getSchemaCompareOptionUtil('')).equal(undefined, 'Should retube undefined if an invalid option is passed in');
		should(model.getSchemaCompareIncludedObjectsUtil('')).be.false('Should return false if invalid object name is passed in');
	});

	it('Should exclude objects', function (): void {
		const model = new SchemaCompareOptionsModel(testUtils.getDeploymentOptions());
		should(model.excludedObjectTypes.length).be.equal(0, 'There should be no excluded objects');

		model.objectTypeLabels.forEach(l => {
			model.setSchemaCompareIncludedObjectsUtil(l, false);
		});

		should(model.excludedObjectTypes.length).be.equal(model.objectTypeLabels.length, 'All the object types should be excluded');
	});

	it('Should get descriptions', function (): void {
		const model = new SchemaCompareOptionsModel(testUtils.getDeploymentOptions());
		model.optionsLabels.forEach(l => {
			should(model.getDescription(l)).not.equal(undefined);
		});
	});

<<<<<<< HEAD
	it('Should be undefined for null description', function (): void {
		const model = new SchemaCompareOptionsModel(testUtils.getDeploymentOptions());
		should(model.getDescription('')).equal(undefined);
	});
});
=======
const defaultOptions: mssql.DeploymentOptions = {
	ignoreTableOptions: false,
	ignoreSemicolonBetweenStatements: false,
	ignoreRouteLifetime: false,
	ignoreRoleMembership: false,
	ignoreQuotedIdentifiers: false,
	ignorePermissions: false,
	ignorePartitionSchemes: false,
	ignoreObjectPlacementOnPartitionScheme: false,
	ignoreNotForReplication: false,
	ignoreLoginSids: false,
	ignoreLockHintsOnIndexes: false,
	ignoreKeywordCasing: false,
	ignoreIndexPadding: false,
	ignoreIndexOptions: false,
	ignoreIncrement: false,
	ignoreIdentitySeed: false,
	ignoreUserSettingsObjects: false,
	ignoreFullTextCatalogFilePath: false,
	ignoreWhitespace: false,
	ignoreWithNocheckOnForeignKeys: false,
	verifyCollationCompatibility: false,
	unmodifiableObjectWarnings: false,
	treatVerificationErrorsAsWarnings: false,
	scriptRefreshModule: false,
	scriptNewConstraintValidation: false,
	scriptFileSize: false,
	scriptDeployStateChecks: false,
	scriptDatabaseOptions: false,
	scriptDatabaseCompatibility: false,
	scriptDatabaseCollation: false,
	runDeploymentPlanExecutors: false,
	registerDataTierApplication: false,
	populateFilesOnFileGroups: false,
	noAlterStatementsToChangeClrTypes: false,
	includeTransactionalScripts: false,
	includeCompositeObjects: false,
	allowUnsafeRowLevelSecurityDataMovement: false,
	ignoreWithNocheckOnCheckConstraints: false,
	ignoreFillFactor: false,
	ignoreFileSize: false,
	ignoreFilegroupPlacement: false,
	doNotAlterReplicatedObjects: false,
	doNotAlterChangeDataCaptureObjects: false,
	disableAndReenableDdlTriggers: false,
	deployDatabaseInSingleUserMode: false,
	createNewDatabase: false,
	compareUsingTargetCollation: false,
	commentOutSetVarDeclarations: false,
	blockWhenDriftDetected: false,
	blockOnPossibleDataLoss: false,
	backupDatabaseBeforeChanges: false,
	allowIncompatiblePlatform: false,
	allowDropBlockingAssemblies: false,
	dropConstraintsNotInSource: false,
	dropDmlTriggersNotInSource: false,
	dropExtendedPropertiesNotInSource: false,
	dropIndexesNotInSource: false,
	ignoreFileAndLogFilePath: false,
	ignoreExtendedProperties: false,
	ignoreDmlTriggerState: false,
	ignoreDmlTriggerOrder: false,
	ignoreDefaultSchema: false,
	ignoreDdlTriggerState: false,
	ignoreDdlTriggerOrder: false,
	ignoreCryptographicProviderFilePath: false,
	verifyDeployment: false,
	ignoreComments: false,
	ignoreColumnCollation: false,
	ignoreAuthorizer: false,
	ignoreAnsiNulls: false,
	generateSmartDefaults: false,
	dropStatisticsNotInSource: false,
	dropRoleMembersNotInSource: false,
	dropPermissionsNotInSource: false,
	dropObjectsNotInSource: false,
	ignoreColumnOrder: false,
	doNotDropObjectTypes: [],
	excludeObjectTypes: [mssql.SchemaObjectType.Tables]
};
>>>>>>> 72a43854
<|MERGE_RESOLUTION|>--- conflicted
+++ resolved
@@ -4,12 +4,8 @@
  *--------------------------------------------------------------------------------------------*/
 
 import * as should from 'should';
-<<<<<<< HEAD
-import * as mssql from '../../../../mssql/src/mssql';
+import * as mssql from 'mssql';
 import * as testUtils from '../testUtils';
-=======
-import * as mssql from 'mssql';
->>>>>>> 72a43854
 import { SchemaCompareOptionsModel } from '../../models/schemaCompareOptionsModel';
 
 describe('Schema Compare Options Model', () => {
@@ -43,13 +39,6 @@
 		});
 	});
 
-<<<<<<< HEAD
-	it('Should be undefined for null description', function (): void {
-		const model = new SchemaCompareOptionsModel(testUtils.getDeploymentOptions());
-		should(model.getDescription('')).equal(undefined);
-	});
-});
-=======
 const defaultOptions: mssql.DeploymentOptions = {
 	ignoreTableOptions: false,
 	ignoreSemicolonBetweenStatements: false,
@@ -129,5 +118,4 @@
 	ignoreColumnOrder: false,
 	doNotDropObjectTypes: [],
 	excludeObjectTypes: [mssql.SchemaObjectType.Tables]
-};
->>>>>>> 72a43854
+};