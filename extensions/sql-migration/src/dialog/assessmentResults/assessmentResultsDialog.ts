/*---------------------------------------------------------------------------------------------
 *  Copyright (c) Microsoft Corporation. All rights reserved.
 *  Licensed under the Source EULA. See License.txt in the project root for license information.
 *--------------------------------------------------------------------------------------------*/

import * as azdata from 'azdata';
import { MigrationStateModel, MigrationTargetType } from '../../models/stateMachine';
import { SqlDatabaseTree } from './sqlDatabasesTree';
import { SqlMigrationImpactedObjectInfo } from '../../../../mssql/src/mssql';
import { SKURecommendationPage } from '../../wizard/skuRecommendationPage';

export type Issues = {
	title: string,
	description: string,
	recommendation: string,
	moreInfo: string,
	impactedObjects: SqlMigrationImpactedObjectInfo[],
};
export class AssessmentResultsDialog {

	private static readonly OkButtonText: string = 'OK';
	private static readonly CancelButtonText: string = 'Cancel';

	private _isOpen: boolean = false;
	private dialog: azdata.window.Dialog | undefined;
	private _model: MigrationStateModel;

	// Dialog Name for Telemetry
	public dialogName: string | undefined;

	private _tree: SqlDatabaseTree;


	constructor(public ownerUri: string, public model: MigrationStateModel, public title: string, private _skuRecommendationPage: SKURecommendationPage, private _targetType: MigrationTargetType) {
		this._model = model;
		this._tree = new SqlDatabaseTree(this._model, this._targetType);
	}

	private async initializeDialog(dialog: azdata.window.Dialog): Promise<void> {
		return new Promise<void>((resolve, reject) => {
			dialog.registerContent(async (view) => {
				try {
					const resultComponent = await this._tree.createComponentResult(view);
					const treeComponent = await this._tree.createComponent(view, this._targetType === MigrationTargetType.SQLVM ? this.model._vmDbs : this._model._miDbs);
					const flex = view.modelBuilder.flexContainer().withLayout({
						flexFlow: 'row',
						height: '100%',
						width: '100%'
					}).withProps({
						CSSStyles: {
							'margin-top': '10px'
						}
					}).component();
					flex.addItem(treeComponent, { flex: '0 0 auto' });
					flex.addItem(resultComponent, { flex: '1 1 auto' });

					view.initializeModel(flex);
					resolve();
				} catch (ex) {
					reject(ex);
				}
			});
		});
	}

	public async openDialog(dialogName?: string) {
		if (!this._isOpen) {
			this._isOpen = true;
			this.dialog = azdata.window.createModelViewDialog(this.title, this.title, '90%');

			this.dialog.okButton.label = AssessmentResultsDialog.OkButtonText;
			this.dialog.okButton.onClick(async () => await this.execute());

			this.dialog.cancelButton.label = AssessmentResultsDialog.CancelButtonText;
			this.dialog.cancelButton.onClick(async () => await this.cancel());

			const dialogSetupPromises: Thenable<void>[] = [];

			dialogSetupPromises.push(this.initializeDialog(this.dialog));

			azdata.window.openDialog(this.dialog);

			await Promise.all(dialogSetupPromises);

<<<<<<< HEAD

	private parseData(model: MigrationStateModel): Map<string, Issues[]> {
		// if there are multiple issues for the same DB, need to consolidate
		// map DB name -> Assessment result items (issues)
		// map assessment result items to description, recommendation, more info & impacted objects

		let dbMap = new Map<string, Issues[]>();

		model.assessmentResults?.forEach((element) => {
			let issues: Issues;
			issues = {
				title: element.checkId,
				description: element.description,
				recommendation: element.message,
				moreInfo: element.helpLink,
				impactedObjects: element.impactedObjects,
				rowNumber: 0
			};
			if (element.targetName.includes(':')) {
				let dbName = element.databaseName;
				let dbIssues = dbMap.get(element.targetName);
				if (dbIssues) {
					dbMap.set(dbName, dbIssues.concat([issues]));
				} else {
					dbMap.set(dbName, [issues]);
				}
			} else {
				let dbIssues = dbMap.get(element.targetName);
				if (dbIssues) {
					dbMap.set(element.targetName, dbIssues.concat([issues]));
				} else {
					dbMap.set(element.targetName, [issues]);
				}
			}

		});

		return dbMap;
=======
			await this._tree.initialize();
		}
>>>>>>> e2b6972b
	}

	protected async execute() {
		if (this._targetType === MigrationTargetType.SQLVM) {
			this._model._vmDbs = this._tree.selectedDbs();
		} else {
			this._model._miDbs = this._tree.selectedDbs();
		}
		this._skuRecommendationPage.refreshCardText();
		this.model.refreshDatabaseBackupPage = true;
		this._isOpen = false;
	}

	protected async cancel() {
		this._isOpen = false;
	}

	public get isOpen(): boolean {
		return this._isOpen;
	}
}<|MERGE_RESOLUTION|>--- conflicted
+++ resolved
@@ -82,49 +82,8 @@
 
 			await Promise.all(dialogSetupPromises);
 
-<<<<<<< HEAD
-
-	private parseData(model: MigrationStateModel): Map<string, Issues[]> {
-		// if there are multiple issues for the same DB, need to consolidate
-		// map DB name -> Assessment result items (issues)
-		// map assessment result items to description, recommendation, more info & impacted objects
-
-		let dbMap = new Map<string, Issues[]>();
-
-		model.assessmentResults?.forEach((element) => {
-			let issues: Issues;
-			issues = {
-				title: element.checkId,
-				description: element.description,
-				recommendation: element.message,
-				moreInfo: element.helpLink,
-				impactedObjects: element.impactedObjects,
-				rowNumber: 0
-			};
-			if (element.targetName.includes(':')) {
-				let dbName = element.databaseName;
-				let dbIssues = dbMap.get(element.targetName);
-				if (dbIssues) {
-					dbMap.set(dbName, dbIssues.concat([issues]));
-				} else {
-					dbMap.set(dbName, [issues]);
-				}
-			} else {
-				let dbIssues = dbMap.get(element.targetName);
-				if (dbIssues) {
-					dbMap.set(element.targetName, dbIssues.concat([issues]));
-				} else {
-					dbMap.set(element.targetName, [issues]);
-				}
-			}
-
-		});
-
-		return dbMap;
-=======
 			await this._tree.initialize();
 		}
->>>>>>> e2b6972b
 	}
 
 	protected async execute() {
