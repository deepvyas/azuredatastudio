--- conflicted
+++ resolved
@@ -146,24 +146,15 @@
 	public _targetType!: MigrationTargetType;
 	public refreshDatabaseBackupPage!: boolean;
 
-<<<<<<< HEAD
-<<<<<<< HEAD
 	public resumeAssessment!: boolean;
 	public savedInfo!: SavedInfo;
 	public closedPage!: number;
-=======
-=======
->>>>>>> 699648ff
 	public excludeDbs: string[] = [
 		'master',
 		'tempdb',
 		'msdb',
 		'model'
 	];
-<<<<<<< HEAD
->>>>>>> 6d4608dd8b1 (SQL Assessment Database Selector (#16030))
-=======
->>>>>>> 699648ff
 
 	constructor(
 		private readonly _extensionContext: vscode.ExtensionContext,
@@ -195,22 +186,7 @@
 		return finalResult;
 	}
 
-<<<<<<< HEAD
-<<<<<<< HEAD
-	public async getServerAssessments(): Promise<ServerAssessment> {
-		const excludeDbs: string[] = [
-			'master',
-			'tempdb',
-			'msdb',
-			'model'
-		];
-
-=======
 	public async getDatabaseAssessments(): Promise<ServerAssessement> {
->>>>>>> 6d4608dd8b1 (SQL Assessment Database Selector (#16030))
-=======
-	public async getDatabaseAssessments(): Promise<ServerAssessement> {
->>>>>>> 699648ff
 		const ownerUri = await azdata.connection.getUriForConnection(this.sourceConnectionId);
 		// stress test backend & dialog component
 		const assessmentResults = await this.migrationService.getAssessments(
