--- conflicted
+++ resolved
@@ -929,13 +929,6 @@
 		icon?: IconPath | SqlThemeIcon;
 	}
 
-<<<<<<< HEAD
-	export interface QueryProvider {
-		/**
-		 * Change the URI associated with the specified connection.
-		 */
-		changeConnectionUriForQuery(newUri: string, oldUri: string): Thenable<void>;
-=======
 	export interface ObjectMetadata {
 		/*
 		 * Parent object name for subobjects such as triggers, indexes, etc.
@@ -946,6 +939,12 @@
 		 * Parent object type name, such as Table, View, etc.
 		 */
 		parentTypeName?: string;
->>>>>>> 3dd212c9
+	}
+
+	export interface QueryProvider {
+		/**
+		 * Change the URI associated with the specified connection.
+		 */
+		changeConnectionUriForQuery(newUri: string, oldUri: string): Thenable<void>;
 	}
 }