--- conflicted
+++ resolved
@@ -683,17 +683,12 @@
 	) {
 		super();
 		this.registerEditorOverrides();
-<<<<<<< HEAD
+
 		this._logService.info(`Registering Notebook editor overrides`);
 		// Refresh the editor overrides whenever the languages change so we ensure we always have
 		// the latest up to date list of extensions for each language
 		this._modeService.onLanguagesMaybeChanged(() => {
 			this._logService.info('Notebook on language change');
-=======
-		// Refresh the editor overrides whenever the languages change so we ensure we always have
-		// the latest up to date list of extensions for each language
-		this._modeService.onLanguagesMaybeChanged(() => {
->>>>>>> da7585eb
 			this.registerEditorOverrides();
 		});
 	}
@@ -703,10 +698,7 @@
 		// List of language IDs to associate the query editor for. These are case sensitive.
 		NotebookEditorInputAssociation.languages.map(lang => {
 			const langExtensions = this._modeService.getExtensions(lang);
-<<<<<<< HEAD
 			this._logService.info(`Language Extensions for ${lang} - ${JSON.stringify(langExtensions)}`);
-=======
->>>>>>> da7585eb
 			if (langExtensions.length === 0) {
 				return;
 			}
